--- conflicted
+++ resolved
@@ -160,15 +160,10 @@
 	var transportCreds credentials.TransportCredentials
 	var err error
 
-<<<<<<< HEAD
-	if opts.veryInsecure {
-		server = grpc.NewServer(grpc.UnaryInterceptor(logInterceptor))
-=======
 	if (opts.tlsCertPath == "") && (opts.tlsKeyPath == "") {
 		log.Warning("Certificate and key not provided, generating self signed values")
 		tlsCert := common.GenerateCerts()
 		transportCreds = credentials.NewServerTLSFromCert(tlsCert)
->>>>>>> 59170d49
 	} else {
 		transportCreds, err = credentials.NewServerTLSFromFile(opts.tlsCertPath, opts.tlsKeyPath)
 		if err != nil {
@@ -178,20 +173,16 @@
 				"error":     err,
 			}).Fatal("couldn't load TLS credentials")
 		}
-<<<<<<< HEAD
-		server = grpc.NewServer(
-			grpc.Creds(transportCreds),
-			grpc.StreamInterceptor(grpc_prometheus.StreamServerInterceptor),
-			grpc.UnaryInterceptor(grpc_middleware.ChainUnaryServer(
-				logInterceptor,
-				grpc_prometheus.UnaryServerInterceptor),
-			))
-		grpc_prometheus.EnableHandlingTimeHistogram()
-		grpc_prometheus.Register(server)
-=======
->>>>>>> 59170d49
-	}
-	server = grpc.NewServer(grpc.Creds(transportCreds), LoggingInterceptor())
+	}
+	server = grpc.NewServer(
+		grpc.Creds(transportCreds),
+		grpc.StreamInterceptor(grpc_prometheus.StreamServerInterceptor),
+		grpc.UnaryInterceptor(grpc_middleware.ChainUnaryServer(
+			logInterceptor,
+			grpc_prometheus.UnaryServerInterceptor),
+		))
+	grpc_prometheus.EnableHandlingTimeHistogram()
+	grpc_prometheus.Register(server)
 
 	http.Handle("/metrics", promhttp.Handler())
 	go http.ListenAndServe(":2112", nil)
